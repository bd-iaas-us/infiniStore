--- conflicted
+++ resolved
@@ -5,11 +5,8 @@
     ServerConfig,
     TYPE_RDMA,
     TYPE_LOCAL_GPU,
-<<<<<<< HEAD
-    Logger
-=======
+    Logger,
     check_supported,
->>>>>>> f1e8d13e
 )
 
 __all__ = [
@@ -19,9 +16,6 @@
     "ServerConfig",
     "TYPE_RDMA",
     "TYPE_LOCAL_GPU",
-<<<<<<< HEAD
-    "Logger"
-=======
+    "Logger",
     "check_supported",
->>>>>>> f1e8d13e
 ]