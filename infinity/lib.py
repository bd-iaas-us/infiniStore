--- conflicted
+++ resolved
@@ -99,11 +99,7 @@
     def sync(self):
         ret = 0
         if self.local_connected:
-<<<<<<< HEAD
             return _infinity.sync_local(self.conn)
-=======
-            ret = _infinity.sync_local(self.conn)
->>>>>>> d44a330f
         elif self.rdma_connected:
             ret = _infinity.sync_rdma(self.conn)
         else:
